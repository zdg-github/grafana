--- conflicted
+++ resolved
@@ -7,22 +7,14 @@
 	"sort"
 	"testing"
 
-<<<<<<< HEAD
-=======
 	"github.com/grafana/grafana/pkg/infra/log/logtest"
 	"github.com/grafana/grafana/pkg/services/org"
 
->>>>>>> a2304396
 	"github.com/google/go-cmp/cmp"
 	"github.com/google/go-cmp/cmp/cmpopts"
 	"github.com/stretchr/testify/assert"
 	"github.com/stretchr/testify/require"
 
-<<<<<<< HEAD
-	"github.com/grafana/grafana/pkg/infra/log/logtest"
-	"github.com/grafana/grafana/pkg/models"
-=======
->>>>>>> a2304396
 	"github.com/grafana/grafana/pkg/plugins"
 	"github.com/grafana/grafana/pkg/plugins/backendplugin"
 	"github.com/grafana/grafana/pkg/plugins/backendplugin/coreplugin"
@@ -275,15 +267,9 @@
 			},
 			pluginPaths: []string{"../testdata/unsigned-datasource"},
 			want:        []*plugins.Plugin{},
-<<<<<<< HEAD
 			pluginErrors: map[string]plugins.Error{
-				"test": {
-					PluginID:  "test",
-=======
-			pluginErrors: map[string]*plugins.Error{
 				"test-datasource": {
 					PluginID:  "test-datasource",
->>>>>>> a2304396
 					ErrorCode: "signatureMissing",
 				},
 			},
@@ -336,15 +322,9 @@
 			},
 			pluginPaths: []string{"../testdata/lacking-files"},
 			want:        []*plugins.Plugin{},
-<<<<<<< HEAD
 			pluginErrors: map[string]plugins.Error{
-				"test": {
-					PluginID:  "test",
-=======
-			pluginErrors: map[string]*plugins.Error{
 				"test-datasource": {
 					PluginID:  "test-datasource",
->>>>>>> a2304396
 					ErrorCode: "signatureModified",
 				},
 			},
@@ -358,12 +338,7 @@
 			},
 			pluginPaths: []string{"../testdata/lacking-files"},
 			want:        []*plugins.Plugin{},
-<<<<<<< HEAD
 			pluginErrors: map[string]plugins.Error{
-				"test": {
-					PluginID:  "test",
-=======
-			pluginErrors: map[string]*plugins.Error{
 				"test-datasource": {
 					PluginID:  "test-datasource",
 					ErrorCode: "signatureModified",
@@ -373,13 +348,13 @@
 		{
 			name:  "Load a plugin with manifest which has a file not found in plugin folder",
 			class: plugins.External,
-			cfg: &plugins.Cfg{
+			cfg: &config.Cfg{
 				PluginsPath:          filepath.Join(parentDir),
 				PluginsAllowUnsigned: []string{"test-datasource"},
 			},
 			pluginPaths: []string{"../testdata/invalid-v2-missing-file"},
 			want:        []*plugins.Plugin{},
-			pluginErrors: map[string]*plugins.Error{
+			pluginErrors: map[string]plugins.Error{
 				"test-datasource": {
 					PluginID:  "test-datasource",
 					ErrorCode: "signatureModified",
@@ -389,16 +364,15 @@
 		{
 			name:  "Load a plugin with file which is missing from the manifest",
 			class: plugins.External,
-			cfg: &plugins.Cfg{
+			cfg: &config.Cfg{
 				PluginsPath:          filepath.Join(parentDir),
 				PluginsAllowUnsigned: []string{"test-datasource"},
 			},
 			pluginPaths: []string{"../testdata/invalid-v2-extra-file"},
 			want:        []*plugins.Plugin{},
-			pluginErrors: map[string]*plugins.Error{
+			pluginErrors: map[string]plugins.Error{
 				"test-datasource": {
 					PluginID:  "test-datasource",
->>>>>>> a2304396
 					ErrorCode: "signatureModified",
 				},
 			},
