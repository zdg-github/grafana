--- conflicted
+++ resolved
@@ -39,7 +39,6 @@
 	"github.com/grafana/grafana/pkg/setting"
 )
 
-<<<<<<< HEAD
 func ProvideService(
 	cfg *setting.Cfg,
 	featureToggles featuremgmt.FeatureToggles,
@@ -60,14 +59,8 @@
 	renderService rendering.Service,
 	bus bus.Bus,
 	accesscontrolService accesscontrol.Service,
+	annotationsRepo annotations.Repository,
 ) (*AlertNG, error) {
-=======
-func ProvideService(cfg *setting.Cfg, dataSourceCache datasources.CacheService, dataSourceService datasources.DataSourceService, routeRegister routing.RouteRegister,
-	sqlStore *sqlstore.SQLStore, kvStore kvstore.KVStore, expressionService *expr.Service, dataProxy *datasourceproxy.DataSourceProxyService,
-	quotaService quota.Service, secretsService secrets.Service, notificationService notifications.Service, m *metrics.NGAlert,
-	folderService dashboards.FolderService, ac accesscontrol.AccessControl, dashboardService dashboards.DashboardService, renderService rendering.Service,
-	bus bus.Bus, accesscontrolService accesscontrol.Service, annotationsRepo annotations.Repository) (*AlertNG, error) {
->>>>>>> 7d20766a
 	ng := &AlertNG{
 		Cfg:                  cfg,
 		FeatureToggles:       featureToggles,
