package channels

import (
	"bytes"
	"context"
	"crypto/tls"
	"encoding/json"
	"fmt"
	"io"
	"net"
	"net/http"
	"net/url"
	"regexp"
	"strings"
	"time"

	"github.com/grafana/grafana/pkg/infra/log"
	"github.com/grafana/grafana/pkg/models"
	"github.com/grafana/grafana/pkg/services/alerting"
	old_notifiers "github.com/grafana/grafana/pkg/services/alerting/notifiers"
	"github.com/grafana/grafana/pkg/setting"
	"github.com/prometheus/alertmanager/config"
	"github.com/prometheus/alertmanager/template"
	"github.com/prometheus/alertmanager/types"
)

// SlackNotifier is responsible for sending
// alert notification to Slack.
type SlackNotifier struct {
	old_notifiers.NotifierBase
	log  log.Logger
	tmpl *template.Template

	URL            *url.URL
	Username       string
	IconEmoji      string
	IconURL        string
	Recipient      string
	Text           string
	Title          string
	MentionUsers   []string
	MentionGroups  []string
	MentionChannel string
	Token          string
}

var reRecipient *regexp.Regexp = regexp.MustCompile("^((@[a-z0-9][a-zA-Z0-9._-]*)|(#[^ .A-Z]{1,79})|([a-zA-Z0-9]+))$")

var SlackAPIEndpoint = "https://slack.com/api/chat.postMessage"

// NewSlackNotifier is the constructor for the Slack notifier
func NewSlackNotifier(model *NotificationChannelConfig, t *template.Template, fn alerting.GetDecryptedValueFn) (*SlackNotifier, error) {
	if model.Settings == nil {
		return nil, receiverInitError{Cfg: *model, Reason: "no settings supplied"}
	}

<<<<<<< HEAD
	slackURL := fn(model.SecureSettings, "url", model.Settings.Get("url").MustString())
=======
	slackURL := fn(context.Background(), model.SecureSettings, "url", model.Settings.Get("url").MustString(), setting.SecretKey)
>>>>>>> 698ed15f
	if slackURL == "" {
		slackURL = SlackAPIEndpoint
	}
	apiURL, err := url.Parse(slackURL)
	if err != nil {
		return nil, receiverInitError{Cfg: *model, Reason: fmt.Sprintf("invalid URL %q", slackURL), Err: err}
	}

	recipient := strings.TrimSpace(model.Settings.Get("recipient").MustString())
	if recipient != "" {
		if !reRecipient.MatchString(recipient) {
			return nil, receiverInitError{Cfg: *model, Reason: fmt.Sprintf("recipient on invalid format: %q", recipient)}
		}
	} else if apiURL.String() == SlackAPIEndpoint {
		return nil, receiverInitError{Cfg: *model,
			Reason: "recipient must be specified when using the Slack chat API",
		}
	}

	mentionChannel := model.Settings.Get("mentionChannel").MustString()
	if mentionChannel != "" && mentionChannel != "here" && mentionChannel != "channel" {
		return nil, receiverInitError{Cfg: *model,
			Reason: fmt.Sprintf("invalid value for mentionChannel: %q", mentionChannel),
		}
	}

	mentionUsersStr := model.Settings.Get("mentionUsers").MustString()
	mentionUsers := []string{}
	for _, u := range strings.Split(mentionUsersStr, ",") {
		u = strings.TrimSpace(u)
		if u != "" {
			mentionUsers = append(mentionUsers, u)
		}
	}

	mentionGroupsStr := model.Settings.Get("mentionGroups").MustString()
	mentionGroups := []string{}
	for _, g := range strings.Split(mentionGroupsStr, ",") {
		g = strings.TrimSpace(g)
		if g != "" {
			mentionGroups = append(mentionGroups, g)
		}
	}

<<<<<<< HEAD
	token := fn(model.SecureSettings, "token", model.Settings.Get("token").MustString())
=======
	token := fn(context.Background(), model.SecureSettings, "token", model.Settings.Get("token").MustString(), setting.SecretKey)
>>>>>>> 698ed15f
	if token == "" && apiURL.String() == SlackAPIEndpoint {
		return nil, receiverInitError{Cfg: *model,
			Reason: "token must be specified when using the Slack chat API",
		}
	}

	return &SlackNotifier{
		NotifierBase: old_notifiers.NewNotifierBase(&models.AlertNotification{
			Uid:                   model.UID,
			Name:                  model.Name,
			Type:                  model.Type,
			DisableResolveMessage: model.DisableResolveMessage,
			Settings:              model.Settings,
		}),
		URL:            apiURL,
		Recipient:      recipient,
		MentionUsers:   mentionUsers,
		MentionGroups:  mentionGroups,
		MentionChannel: mentionChannel,
		Username:       model.Settings.Get("username").MustString("Grafana"),
		IconEmoji:      model.Settings.Get("icon_emoji").MustString(),
		IconURL:        model.Settings.Get("icon_url").MustString(),
		Token:          token,
		Text:           model.Settings.Get("text").MustString(`{{ template "default.message" . }}`),
		Title:          model.Settings.Get("title").MustString(`{{ template "default.title" . }}`),
		log:            log.New("alerting.notifier.slack"),
		tmpl:           t,
	}, nil
}

// slackMessage is the slackMessage for sending a slack notification.
type slackMessage struct {
	Channel     string                   `json:"channel,omitempty"`
	Username    string                   `json:"username,omitempty"`
	IconEmoji   string                   `json:"icon_emoji,omitempty"`
	IconURL     string                   `json:"icon_url,omitempty"`
	Attachments []attachment             `json:"attachments"`
	Blocks      []map[string]interface{} `json:"blocks"`
}

// attachment is used to display a richly-formatted message block.
type attachment struct {
	Title      string              `json:"title,omitempty"`
	TitleLink  string              `json:"title_link,omitempty"`
	Text       string              `json:"text"`
	Fallback   string              `json:"fallback"`
	Fields     []config.SlackField `json:"fields,omitempty"`
	Footer     string              `json:"footer"`
	FooterIcon string              `json:"footer_icon"`
	Color      string              `json:"color,omitempty"`
	Ts         int64               `json:"ts,omitempty"`
}

// Notify sends an alert notification to Slack.
func (sn *SlackNotifier) Notify(ctx context.Context, as ...*types.Alert) (bool, error) {
	msg, err := sn.buildSlackMessage(ctx, as)
	if err != nil {
		return false, fmt.Errorf("build slack message: %w", err)
	}

	b, err := json.Marshal(msg)
	if err != nil {
		return false, fmt.Errorf("marshal json: %w", err)
	}

	sn.log.Debug("Sending Slack API request", "url", sn.URL.String(), "data", string(b))
	request, err := http.NewRequestWithContext(ctx, http.MethodPost, sn.URL.String(), bytes.NewReader(b))
	if err != nil {
		return false, fmt.Errorf("failed to create HTTP request: %w", err)
	}

	request.Header.Set("Content-Type", "application/json")
	request.Header.Set("User-Agent", "Grafana")
	if sn.Token == "" {
		if sn.URL.String() == SlackAPIEndpoint {
			panic("Token should be set when using the Slack chat API")
		}
	} else {
		sn.log.Debug("Adding authorization header to HTTP request")
		request.Header.Set("Authorization", fmt.Sprintf("Bearer %s", sn.Token))
	}

	if err := sendSlackRequest(request, sn.log); err != nil {
		return false, err
	}
	return true, nil
}

// sendSlackRequest sends a request to the Slack API.
// Stubbable by tests.
var sendSlackRequest = func(request *http.Request, logger log.Logger) error {
	netTransport := &http.Transport{
		TLSClientConfig: &tls.Config{
			Renegotiation: tls.RenegotiateFreelyAsClient,
		},
		Proxy: http.ProxyFromEnvironment,
		DialContext: (&net.Dialer{
			Timeout: 30 * time.Second,
		}).DialContext,
		TLSHandshakeTimeout: 5 * time.Second,
	}
	netClient := &http.Client{
		Timeout:   time.Second * 30,
		Transport: netTransport,
	}
	resp, err := netClient.Do(request)
	if err != nil {
		return err
	}
	defer func() {
		if err := resp.Body.Close(); err != nil {
			logger.Warn("Failed to close response body", "err", err)
		}
	}()

	body, err := io.ReadAll(resp.Body)
	if err != nil {
		return fmt.Errorf("failed to read response body: %w", err)
	}

	if resp.StatusCode/100 != 2 {
		logger.Warn("Slack API request failed", "url", request.URL.String(), "statusCode", resp.Status, "body", string(body))
		return fmt.Errorf("request to Slack API failed with status code %d", resp.StatusCode)
	}

	var rslt map[string]interface{}
	// Slack responds to some requests with a JSON document, that might contain an error
	if err := json.Unmarshal(body, &rslt); err == nil {
		if !rslt["ok"].(bool) {
			errMsg := rslt["error"].(string)
			logger.Warn("Sending Slack API request failed", "url", request.URL.String(), "statusCode", resp.Status,
				"err", errMsg)
			return fmt.Errorf("failed to make Slack API request: %s", errMsg)
		}
	}

	logger.Debug("Sending Slack API request succeeded", "url", request.URL.String(), "statusCode", resp.Status)
	return nil
}

func (sn *SlackNotifier) buildSlackMessage(ctx context.Context, as []*types.Alert) (*slackMessage, error) {
	alerts := types.Alerts(as...)
	var tmplErr error
	tmpl, _ := TmplText(ctx, sn.tmpl, as, sn.log, &tmplErr)

	ruleURL := joinUrlPath(sn.tmpl.ExternalURL.String(), "/alerting/list", sn.log)

	req := &slackMessage{
		Channel:   tmpl(sn.Recipient),
		Username:  tmpl(sn.Username),
		IconEmoji: tmpl(sn.IconEmoji),
		IconURL:   tmpl(sn.IconURL),
		Attachments: []attachment{
			{
				Color:      getAlertStatusColor(alerts.Status()),
				Title:      tmpl(sn.Title),
				Fallback:   tmpl(sn.Title),
				Footer:     "Grafana v" + setting.BuildVersion,
				FooterIcon: FooterIconURL,
				Ts:         time.Now().Unix(),
				TitleLink:  ruleURL,
				Text:       tmpl(sn.Text),
				Fields:     nil, // TODO. Should be a config.
			},
		},
	}
	if tmplErr != nil {
		sn.log.Debug("failed to template Slack message", "err", tmplErr.Error())
	}

	mentionsBuilder := strings.Builder{}
	appendSpace := func() {
		if mentionsBuilder.Len() > 0 {
			mentionsBuilder.WriteString(" ")
		}
	}
	mentionChannel := strings.TrimSpace(sn.MentionChannel)
	if mentionChannel != "" {
		mentionsBuilder.WriteString(fmt.Sprintf("<!%s|%s>", mentionChannel, mentionChannel))
	}
	if len(sn.MentionGroups) > 0 {
		appendSpace()
		for _, g := range sn.MentionGroups {
			mentionsBuilder.WriteString(fmt.Sprintf("<!subteam^%s>", tmpl(g)))
		}
	}
	if len(sn.MentionUsers) > 0 {
		appendSpace()
		for _, u := range sn.MentionUsers {
			mentionsBuilder.WriteString(fmt.Sprintf("<@%s>", tmpl(u)))
		}
	}

	if mentionsBuilder.Len() > 0 {
		req.Blocks = []map[string]interface{}{
			{
				"type": "section",
				"text": map[string]interface{}{
					"type": "mrkdwn",
					"text": mentionsBuilder.String(),
				},
			},
		}
	}

	return req, nil
}

func (sn *SlackNotifier) SendResolved() bool {
	return !sn.GetDisableResolveMessage()
}<|MERGE_RESOLUTION|>--- conflicted
+++ resolved
@@ -54,11 +54,7 @@
 		return nil, receiverInitError{Cfg: *model, Reason: "no settings supplied"}
 	}
 
-<<<<<<< HEAD
-	slackURL := fn(model.SecureSettings, "url", model.Settings.Get("url").MustString())
-=======
-	slackURL := fn(context.Background(), model.SecureSettings, "url", model.Settings.Get("url").MustString(), setting.SecretKey)
->>>>>>> 698ed15f
+	slackURL := fn(context.Background(), model.SecureSettings, "url", model.Settings.Get("url").MustString())
 	if slackURL == "" {
 		slackURL = SlackAPIEndpoint
 	}
@@ -103,11 +99,7 @@
 		}
 	}
 
-<<<<<<< HEAD
-	token := fn(model.SecureSettings, "token", model.Settings.Get("token").MustString())
-=======
-	token := fn(context.Background(), model.SecureSettings, "token", model.Settings.Get("token").MustString(), setting.SecretKey)
->>>>>>> 698ed15f
+	token := fn(context.Background(), model.SecureSettings, "token", model.Settings.Get("token").MustString())
 	if token == "" && apiURL.String() == SlackAPIEndpoint {
 		return nil, receiverInitError{Cfg: *model,
 			Reason: "token must be specified when using the Slack chat API",
