package live

import (
	"context"
	"errors"
	"fmt"
	"net/http"
	"net/url"
	"strings"
	"sync"
	"time"

	"github.com/grafana/grafana/pkg/api/dtos"
	"github.com/grafana/grafana/pkg/api/response"
	"github.com/grafana/grafana/pkg/api/routing"
	"github.com/grafana/grafana/pkg/infra/localcache"
	"github.com/grafana/grafana/pkg/infra/log"
	"github.com/grafana/grafana/pkg/middleware"
	"github.com/grafana/grafana/pkg/models"
	"github.com/grafana/grafana/pkg/plugins/manager"
	"github.com/grafana/grafana/pkg/plugins/plugincontext"
	"github.com/grafana/grafana/pkg/services/datasources"
	"github.com/grafana/grafana/pkg/services/live/database"
	"github.com/grafana/grafana/pkg/services/live/features"
	"github.com/grafana/grafana/pkg/services/live/livecontext"
	"github.com/grafana/grafana/pkg/services/live/liveplugin"
	"github.com/grafana/grafana/pkg/services/live/managedstream"
	"github.com/grafana/grafana/pkg/services/live/orgchannel"
	"github.com/grafana/grafana/pkg/services/live/pipeline"
	"github.com/grafana/grafana/pkg/services/live/pushws"
	"github.com/grafana/grafana/pkg/services/live/runstream"
	"github.com/grafana/grafana/pkg/services/live/survey"
	"github.com/grafana/grafana/pkg/services/sqlstore"
	"github.com/grafana/grafana/pkg/setting"
	"github.com/grafana/grafana/pkg/tsdb/cloudwatch"
	"github.com/grafana/grafana/pkg/util"

	"github.com/centrifugal/centrifuge"
	"github.com/gobwas/glob"
	"github.com/grafana/grafana-plugin-sdk-go/backend"
	"github.com/grafana/grafana-plugin-sdk-go/live"
	"gopkg.in/redis.v5"
)

var (
	logger   = log.New("live")
	loggerCF = log.New("live.centrifuge")
)

func NewGrafanaLive() *GrafanaLive {
	return &GrafanaLive{
		channels: make(map[string]models.ChannelHandler),
		GrafanaScope: CoreGrafanaScope{
			Features: make(map[string]models.ChannelHandlerFactory),
		},
	}
}

// CoreGrafanaScope list of core features
type CoreGrafanaScope struct {
	Features map[string]models.ChannelHandlerFactory

	// The generic service to advertise dashboard changes
	Dashboards models.DashboardActivityChannel
}

<<<<<<< HEAD
// GrafanaLive manages live real-time connections to Grafana (over WebSocket at this moment).
// The main concept here is Channel. Connections can subscribe to many channels. Each channel
// can have different permissions and properties but once a connection subscribed to a channel
// it starts receiving all messages published into this channel. Thus GrafanaLive is a PUB/SUB
// server.
type GrafanaLive struct {
	PluginContextProvider *plugincontext.Provider  `inject:""`
	Cfg                   *setting.Cfg             `inject:""`
	RouteRegister         routing.RouteRegister    `inject:""`
	LogsService           *cloudwatch.LogsService  `inject:""`
	PluginManager         *manager.PluginManager   `inject:""`
	CacheService          *localcache.CacheService `inject:""`
	DatasourceCache       datasources.CacheService `inject:""`
	SQLStore              *sqlstore.SQLStore       `inject:""`

	node         *centrifuge.Node
	surveyCaller *survey.Caller

	// Websocket handlers
	websocketHandler     interface{}
	pushWebsocketHandler interface{}

	// Full channel handler
	channels   map[string]models.ChannelHandler
	channelsMu sync.RWMutex

	// The core internal features
	GrafanaScope CoreGrafanaScope

	ManagedStreamRunner *managedstream.Runner
	Pipeline            *pipeline.Pipeline

	contextGetter    *liveplugin.ContextGetter
	runStreamManager *runstream.Manager
	storage          *database.Storage
}

func (g *GrafanaLive) getStreamPlugin(pluginID string) (backend.StreamHandler, error) {
	plugin, ok := g.PluginManager.BackendPluginManager.Get(pluginID)
	if !ok {
		return nil, fmt.Errorf("plugin not found: %s", pluginID)
	}
	streamHandler, ok := plugin.(backend.StreamHandler)
	if !ok {
		return nil, fmt.Errorf("%s plugin does not implement StreamHandler: %#v", pluginID, plugin)
	}
	return streamHandler, nil
}

// AddMigration defines database migrations.
// This is an implementation of registry.DatabaseMigrator.
func (g *GrafanaLive) AddMigration(mg *migrator.Migrator) {
	if g == nil || g.Cfg == nil || !g.Cfg.IsLiveConfigEnabled() {
		return
	}
	database.AddLiveChannelMigrations(mg)
}

func (g *GrafanaLive) Run(ctx context.Context) error {
	if g.runStreamManager != nil {
		// Only run stream manager if GrafanaLive properly initialized.
		_ = g.runStreamManager.Run(ctx)
		return g.node.Shutdown(context.Background())
=======
func ProvideService(plugCtxProvider *plugincontext.Provider, cfg *setting.Cfg, routeRegister routing.RouteRegister,
	logsService *cloudwatch.LogsService, pluginManager *manager.PluginManager, cacheService *localcache.CacheService,
	dataSourceCache datasources.CacheService, sqlStore *sqlstore.SQLStore) (*GrafanaLive, error) {
	g := &GrafanaLive{
		Cfg:                   cfg,
		PluginContextProvider: plugCtxProvider,
		RouteRegister:         routeRegister,
		LogsService:           logsService,
		PluginManager:         pluginManager,
		CacheService:          cacheService,
		DataSourceCache:       dataSourceCache,
		SQLStore:              sqlStore,
		channels:              make(map[string]models.ChannelHandler),
		GrafanaScope: CoreGrafanaScope{
			Features: make(map[string]models.ChannelHandlerFactory),
		},
>>>>>>> 82c038bd
	}

	logger.Debug("GrafanaLive initialization", "ha", g.IsHA())

	// We use default config here as starting point. Default config contains
	// reasonable values for available options.
	scfg := centrifuge.DefaultConfig

	// scfg.LogLevel = centrifuge.LogLevelDebug
	scfg.LogHandler = handleLog
	scfg.LogLevel = centrifuge.LogLevelError
	scfg.MetricsNamespace = "grafana_live"

	// Node is the core object in Centrifuge library responsible for many useful
	// things. For example Node allows to publish messages to channels from server
	// side with its Publish method.
	node, err := centrifuge.New(scfg)
	if err != nil {
		return nil, err
	}
	g.node = node

	if g.IsHA() {
		// Configure HA with Redis. In this case Centrifuge nodes
		// will be connected over Redis PUB/SUB. Presence will work
		// globally since kept inside Redis.
		redisAddress := g.Cfg.LiveHAEngineAddress
		redisShardConfigs := []centrifuge.RedisShardConfig{
			{Address: redisAddress},
		}
		var redisShards []*centrifuge.RedisShard
		for _, redisConf := range redisShardConfigs {
			redisShard, err := centrifuge.NewRedisShard(node, redisConf)
			if err != nil {
				return nil, fmt.Errorf("error connecting to Live Redis: %v", err)
			}
			redisShards = append(redisShards, redisShard)
		}

		broker, err := centrifuge.NewRedisBroker(node, centrifuge.RedisBrokerConfig{
			Prefix: "gf_live",

			// We are using Redis streams here for history. Require Redis >= 5.
			UseStreams: true,

			// Use reasonably large expiration interval for stream meta key,
			// much bigger than maximum HistoryLifetime value in Node config.
			// This way stream meta data will expire, in some cases you may want
			// to prevent its expiration setting this to zero value.
			HistoryMetaTTL: 7 * 24 * time.Hour,

			// And configure a couple of shards to use.
			Shards: redisShards,
		})
		if err != nil {
			return nil, fmt.Errorf("error creating Live Redis broker: %v", err)
		}
		node.SetBroker(broker)

		presenceManager, err := centrifuge.NewRedisPresenceManager(node, centrifuge.RedisPresenceManagerConfig{
			Prefix: "gf_live",
			Shards: redisShards,
		})
		if err != nil {
			return nil, fmt.Errorf("error creating Live Redis presence manager: %v", err)
		}
		node.SetPresenceManager(presenceManager)
	}

	channelLocalPublisher := liveplugin.NewChannelLocalPublisher(node, nil)

	var managedStreamRunner *managedstream.Runner
	if g.IsHA() {
		redisClient := redis.NewClient(&redis.Options{
			Addr: g.Cfg.LiveHAEngineAddress,
		})
		cmd := redisClient.Ping()
		if _, err := cmd.Result(); err != nil {
			return nil, fmt.Errorf("error pinging Redis: %v", err)
		}
		managedStreamRunner = managedstream.NewRunner(
			g.Publish,
			channelLocalPublisher,
			managedstream.NewRedisFrameCache(redisClient),
		)
	} else {
		managedStreamRunner = managedstream.NewRunner(
			g.Publish,
			channelLocalPublisher,
			managedstream.NewMemoryFrameCache(),
		)
	}

	g.ManagedStreamRunner = managedStreamRunner
	if enabled := g.Cfg.FeatureToggles["live-pipeline"]; enabled {
		g.Pipeline, err = pipeline.New(g.ManagedStreamRunner, g.node)
		if err != nil {
			return err
		}
	}

	g.contextGetter = liveplugin.NewContextGetter(g.PluginContextProvider)
	pipelinedChannelLocalPublisher := liveplugin.NewChannelLocalPublisher(node, g.Pipeline)
	numLocalSubscribersGetter := liveplugin.NewNumLocalSubscribersGetter(node)
	g.runStreamManager = runstream.NewManager(pipelinedChannelLocalPublisher, numLocalSubscribersGetter, g.contextGetter)

	// Initialize the main features
	dash := &features.DashboardHandler{
		Publisher:   g.Publish,
		ClientCount: g.ClientCount,
	}
	g.storage = database.NewStorage(g.SQLStore, g.CacheService)
	g.GrafanaScope.Dashboards = dash
	g.GrafanaScope.Features["dashboard"] = dash
	g.GrafanaScope.Features["broadcast"] = features.NewBroadcastRunner(g.storage)

	g.surveyCaller = survey.NewCaller(managedStreamRunner, node)
	err = g.surveyCaller.SetupHandlers()
	if err != nil {
		return nil, err
	}

	// Set ConnectHandler called when client successfully connected to Node. Your code
	// inside handler must be synchronized since it will be called concurrently from
	// different goroutines (belonging to different client connections). This is also
	// true for other event handlers.
	node.OnConnect(func(client *centrifuge.Client) {
		numConnections := g.node.Hub().NumClients()
		if g.Cfg.LiveMaxConnections >= 0 && numConnections > g.Cfg.LiveMaxConnections {
			logger.Warn(
				"Max number of Live connections reached, increase max_connections in [live] configuration section",
				"user", client.UserID(), "client", client.ID(), "limit", g.Cfg.LiveMaxConnections,
			)
			client.Disconnect(centrifuge.DisconnectConnectionLimit)
			return
		}
		var semaphore chan struct{}
		if clientConcurrency > 1 {
			semaphore = make(chan struct{}, clientConcurrency)
		}
		logger.Debug("Client connected", "user", client.UserID(), "client", client.ID())
		connectedAt := time.Now()

		// Called when client subscribes to the channel.
		client.OnSubscribe(func(e centrifuge.SubscribeEvent, cb centrifuge.SubscribeCallback) {
			err := runConcurrentlyIfNeeded(client.Context(), semaphore, func() {
				cb(g.handleOnSubscribe(client, e))
			})
			if err != nil {
				cb(centrifuge.SubscribeReply{}, err)
			}
		})

		// Called when a client publishes to the channel.
		// In general, we should prefer writing to the HTTP API, but this
		// allows some simple prototypes to work quickly.
		client.OnPublish(func(e centrifuge.PublishEvent, cb centrifuge.PublishCallback) {
			err := runConcurrentlyIfNeeded(client.Context(), semaphore, func() {
				cb(g.handleOnPublish(client, e))
			})
			if err != nil {
				cb(centrifuge.PublishReply{}, err)
			}
		})

		client.OnDisconnect(func(e centrifuge.DisconnectEvent) {
			reason := "normal"
			if e.Disconnect != nil {
				reason = e.Disconnect.Reason
				if e.Disconnect.Code == 3001 { // Shutdown
					return
				}
			}
			logger.Debug("Client disconnected", "user", client.UserID(), "client", client.ID(), "reason", reason, "elapsed", time.Since(connectedAt))
		})
	})

	// Run node. This method does not block.
	if err := node.Run(); err != nil {
		return nil, err
	}

	appURL, err := url.Parse(g.Cfg.AppURL)
	if err != nil {
		return nil, fmt.Errorf("error parsing AppURL %s: %w", g.Cfg.AppURL, err)
	}

	originPatterns := g.Cfg.LiveAllowedOrigins
	originGlobs, _ := setting.GetAllowedOriginGlobs(originPatterns) // error already checked on config load.
	checkOrigin := getCheckOriginFunc(appURL, originPatterns, originGlobs)

	// Use a pure websocket transport.
	wsHandler := centrifuge.NewWebsocketHandler(node, centrifuge.WebsocketConfig{
		ReadBufferSize:  1024,
		WriteBufferSize: 1024,
		CheckOrigin:     checkOrigin,
	})

	pushWSHandler := pushws.NewHandler(g.ManagedStreamRunner, pushws.Config{
		ReadBufferSize:  1024,
		WriteBufferSize: 1024,
		CheckOrigin:     checkOrigin,
	})

	g.websocketHandler = func(ctx *models.ReqContext) {
		user := ctx.SignedInUser

		// Centrifuge expects Credentials in context with a current user ID.
		cred := &centrifuge.Credentials{
			UserID: fmt.Sprintf("%d", user.UserId),
		}
		newCtx := centrifuge.SetCredentials(ctx.Req.Context(), cred)
		newCtx = livecontext.SetContextSignedUser(newCtx, user)
		r := ctx.Req.Request
		r = r.WithContext(newCtx)
		wsHandler.ServeHTTP(ctx.Resp, r)
	}

	g.pushWebsocketHandler = func(ctx *models.ReqContext) {
		user := ctx.SignedInUser
		newCtx := livecontext.SetContextSignedUser(ctx.Req.Context(), user)
		newCtx = livecontext.SetContextStreamID(newCtx, ctx.Params(":streamId"))
		r := ctx.Req.Request
		r = r.WithContext(newCtx)
		pushWSHandler.ServeHTTP(ctx.Resp, r)
	}

	g.RouteRegister.Group("/api/live", func(group routing.RouteRegister) {
		group.Get("/ws", g.websocketHandler)
	}, middleware.ReqSignedIn)

	g.RouteRegister.Group("/api/live", func(group routing.RouteRegister) {
		group.Get("/push/:streamId", g.pushWebsocketHandler)
	}, middleware.ReqOrgAdmin)

	return g, nil
}

// GrafanaLive manages live real-time connections to Grafana (over WebSocket at this moment).
// The main concept here is Channel. Connections can subscribe to many channels. Each channel
// can have different permissions and properties but once a connection subscribed to a channel
// it starts receiving all messages published into this channel. Thus GrafanaLive is a PUB/SUB
// server.
type GrafanaLive struct {
	PluginContextProvider *plugincontext.Provider
	Cfg                   *setting.Cfg
	RouteRegister         routing.RouteRegister
	LogsService           *cloudwatch.LogsService
	PluginManager         *manager.PluginManager
	CacheService          *localcache.CacheService
	DataSourceCache       datasources.CacheService
	SQLStore              *sqlstore.SQLStore

	node         *centrifuge.Node
	surveyCaller *survey.Caller

	// Websocket handlers
	websocketHandler     interface{}
	pushWebsocketHandler interface{}

	// Full channel handler
	channels   map[string]models.ChannelHandler
	channelsMu sync.RWMutex

	// The core internal features
	GrafanaScope CoreGrafanaScope

	ManagedStreamRunner *managedstream.Runner

	contextGetter    *liveplugin.ContextGetter
	runStreamManager *runstream.Manager
	storage          *database.Storage
}

func (g *GrafanaLive) getStreamPlugin(pluginID string) (backend.StreamHandler, error) {
	plugin, ok := g.PluginManager.BackendPluginManager.Get(pluginID)
	if !ok {
		return nil, fmt.Errorf("plugin not found: %s", pluginID)
	}
	streamHandler, ok := plugin.(backend.StreamHandler)
	if !ok {
		return nil, fmt.Errorf("%s plugin does not implement StreamHandler: %#v", pluginID, plugin)
	}
	return streamHandler, nil
}

func (g *GrafanaLive) Run(ctx context.Context) error {
	if g.runStreamManager != nil {
		// Only run stream manager if GrafanaLive properly initialized.
		return g.runStreamManager.Run(ctx)
	}
	return nil
}

func getCheckOriginFunc(appURL *url.URL, originPatterns []string, originGlobs []glob.Glob) func(r *http.Request) bool {
	return func(r *http.Request) bool {
		origin := r.Header.Get("Origin")
		if origin == "" {
			return true
		}
		if len(originPatterns) == 1 && originPatterns[0] == "*" {
			// fast path for *.
			return true
		}
		originURL, err := url.Parse(strings.ToLower(origin))
		if err != nil {
			logger.Warn("Failed to parse request origin", "error", err, "origin", origin)
			return false
		}
		if strings.EqualFold(originURL.Host, r.Host) {
			return true
		}
		ok, err := checkAllowedOrigin(origin, originURL, appURL, originGlobs)
		if err != nil {
			logger.Warn("Error parsing request origin", "error", err, "origin", origin)
			return false
		}
		if !ok {
			logger.Warn("Request Origin is not authorized", "origin", origin, "host", r.Host, "appUrl", appURL.String(), "allowedOrigins", strings.Join(originPatterns, ","))
			return false
		}
		return true
	}
}

func checkAllowedOrigin(origin string, originURL *url.URL, appURL *url.URL, originGlobs []glob.Glob) (bool, error) {
	// Try to match over configured [server] root_url first.
	if originURL.Port() == "" {
		if strings.EqualFold(originURL.Scheme, appURL.Scheme) && strings.EqualFold(originURL.Host, appURL.Hostname()) {
			return true, nil
		}
	} else {
		if strings.EqualFold(originURL.Scheme, appURL.Scheme) && strings.EqualFold(originURL.Host, appURL.Host) {
			return true, nil
		}
	}
	// If there is still no match try [live] allowed_origins patterns.
	for _, pattern := range originGlobs {
		if pattern.Match(origin) {
			return true, nil
		}
	}
	return false, nil
}

var clientConcurrency = 8

func (g *GrafanaLive) IsHA() bool {
	return g.Cfg != nil && g.Cfg.LiveHAEngine != ""
}

func runConcurrentlyIfNeeded(ctx context.Context, semaphore chan struct{}, fn func()) error {
	if cap(semaphore) > 1 {
		select {
		case semaphore <- struct{}{}:
		case <-ctx.Done():
			return ctx.Err()
		}
		go func() {
			defer func() { <-semaphore }()
			fn()
		}()
	} else {
		// No need in separate goroutines.
		fn()
	}
	return nil
}

func (g *GrafanaLive) HandleDatasourceDelete(orgID int64, dsUID string) {
	if g.runStreamManager == nil {
		return
	}
	err := g.runStreamManager.HandleDatasourceDelete(orgID, dsUID)
	if err != nil {
		logger.Error("Error handling datasource delete", "error", err)
	}
}

func (g *GrafanaLive) HandleDatasourceUpdate(orgID int64, dsUID string) {
	if g.runStreamManager == nil {
		return
	}
	err := g.runStreamManager.HandleDatasourceUpdate(orgID, dsUID)
	if err != nil {
		logger.Error("Error handling datasource update", "error", err)
	}
}

func (g *GrafanaLive) handleOnSubscribe(client *centrifuge.Client, e centrifuge.SubscribeEvent) (centrifuge.SubscribeReply, error) {
	logger.Debug("Client wants to subscribe", "user", client.UserID(), "client", client.ID(), "channel", e.Channel)

	user, ok := livecontext.GetContextSignedUser(client.Context())
	if !ok {
		logger.Error("No user found in context", "user", client.UserID(), "client", client.ID(), "channel", e.Channel)
		return centrifuge.SubscribeReply{}, centrifuge.ErrorInternal
	}

	// See a detailed comment for StripOrgID about orgID management in Live.
	orgID, channel, err := orgchannel.StripOrgID(e.Channel)
	if err != nil {
		logger.Error("Error parsing channel", "user", client.UserID(), "client", client.ID(), "channel", e.Channel, "error", err)
		return centrifuge.SubscribeReply{}, centrifuge.ErrorInternal
	}

	if user.OrgId != orgID {
		logger.Info("Error subscribing: wrong orgId", "user", client.UserID(), "client", client.ID(), "channel", e.Channel)
		return centrifuge.SubscribeReply{}, centrifuge.ErrorPermissionDenied
	}

	handler, addr, err := g.GetChannelHandler(user, channel)
	if err != nil {
		if errors.Is(err, live.ErrInvalidChannelID) {
			logger.Info("Invalid channel ID", "user", client.UserID(), "client", client.ID(), "channel", e.Channel)
			return centrifuge.SubscribeReply{}, &centrifuge.Error{Code: uint32(http.StatusBadRequest), Message: "invalid channel ID"}
		}
		logger.Error("Error getting channel handler", "user", client.UserID(), "client", client.ID(), "channel", e.Channel, "error", err)
		return centrifuge.SubscribeReply{}, centrifuge.ErrorInternal
	}
	reply, status, err := handler.OnSubscribe(client.Context(), user, models.SubscribeEvent{
		Channel: channel,
		Path:    addr.Path,
	})
	if err != nil {
		logger.Error("Error calling channel handler subscribe", "user", client.UserID(), "client", client.ID(), "channel", e.Channel, "error", err)
		return centrifuge.SubscribeReply{}, centrifuge.ErrorInternal
	}
	if status != backend.SubscribeStreamStatusOK {
		// using HTTP error codes for WS errors too.
		code, text := subscribeStatusToHTTPError(status)
		logger.Debug("Return custom subscribe error", "user", client.UserID(), "client", client.ID(), "channel", e.Channel, "code", code)
		return centrifuge.SubscribeReply{}, &centrifuge.Error{Code: uint32(code), Message: text}
	}
	logger.Debug("Client subscribed", "user", client.UserID(), "client", client.ID(), "channel", e.Channel)
	return centrifuge.SubscribeReply{
		Options: centrifuge.SubscribeOptions{
			Presence:  reply.Presence,
			JoinLeave: reply.JoinLeave,
			Recover:   reply.Recover,
			Data:      reply.Data,
		},
	}, nil
}

func (g *GrafanaLive) handleOnPublish(client *centrifuge.Client, e centrifuge.PublishEvent) (centrifuge.PublishReply, error) {
	logger.Debug("Client wants to publish", "user", client.UserID(), "client", client.ID(), "channel", e.Channel)

	user, ok := livecontext.GetContextSignedUser(client.Context())
	if !ok {
		logger.Error("No user found in context", "user", client.UserID(), "client", client.ID(), "channel", e.Channel)
		return centrifuge.PublishReply{}, centrifuge.ErrorInternal
	}

	// See a detailed comment for StripOrgID about orgID management in Live.
	orgID, channel, err := orgchannel.StripOrgID(e.Channel)
	if err != nil {
		logger.Error("Error parsing channel", "user", client.UserID(), "client", client.ID(), "channel", e.Channel, "error", err)
		return centrifuge.PublishReply{}, centrifuge.ErrorInternal
	}

	if user.OrgId != orgID {
		logger.Info("Error subscribing: wrong orgId", "user", client.UserID(), "client", client.ID(), "channel", e.Channel)
		return centrifuge.PublishReply{}, centrifuge.ErrorPermissionDenied
	}

	handler, addr, err := g.GetChannelHandler(user, channel)
	if err != nil {
		if errors.Is(err, live.ErrInvalidChannelID) {
			logger.Info("Invalid channel ID", "user", client.UserID(), "client", client.ID(), "channel", e.Channel)
			return centrifuge.PublishReply{}, &centrifuge.Error{Code: uint32(http.StatusBadRequest), Message: "invalid channel ID"}
		}
		logger.Error("Error getting channel handler", "user", client.UserID(), "client", client.ID(), "channel", e.Channel, "error", err)
		return centrifuge.PublishReply{}, centrifuge.ErrorInternal
	}
	reply, status, err := handler.OnPublish(client.Context(), user, models.PublishEvent{
		Channel: channel,
		Path:    addr.Path,
		Data:    e.Data,
	})
	if err != nil {
		logger.Error("Error calling channel handler publish", "user", client.UserID(), "client", client.ID(), "channel", e.Channel, "error", err)
		return centrifuge.PublishReply{}, centrifuge.ErrorInternal
	}
	if status != backend.PublishStreamStatusOK {
		// using HTTP error codes for WS errors too.
		code, text := publishStatusToHTTPError(status)
		logger.Debug("Return custom publish error", "user", client.UserID(), "client", client.ID(), "channel", e.Channel, "code", code)
		return centrifuge.PublishReply{}, &centrifuge.Error{Code: uint32(code), Message: text}
	}
	centrifugeReply := centrifuge.PublishReply{
		Options: centrifuge.PublishOptions{
			HistorySize: reply.HistorySize,
			HistoryTTL:  reply.HistoryTTL,
		},
	}
	if reply.Data != nil {
		// If data is not nil then we published it manually and tell Centrifuge
		// publication result so Centrifuge won't publish itself.
		result, err := g.node.Publish(e.Channel, reply.Data)
		if err != nil {
			logger.Error("Error publishing", "user", client.UserID(), "client", client.ID(), "channel", e.Channel, "error", err, "data", string(reply.Data))
			return centrifuge.PublishReply{}, centrifuge.ErrorInternal
		}
		centrifugeReply.Result = &result
	}
	logger.Debug("Publication successful", "user", client.UserID(), "client", client.ID(), "channel", e.Channel)
	return centrifugeReply, nil
}

func subscribeStatusToHTTPError(status backend.SubscribeStreamStatus) (int, string) {
	switch status {
	case backend.SubscribeStreamStatusNotFound:
		return http.StatusNotFound, http.StatusText(http.StatusNotFound)
	case backend.SubscribeStreamStatusPermissionDenied:
		return http.StatusForbidden, http.StatusText(http.StatusForbidden)
	default:
		log.Warn("unknown subscribe status", "status", status)
		return http.StatusInternalServerError, http.StatusText(http.StatusInternalServerError)
	}
}

func publishStatusToHTTPError(status backend.PublishStreamStatus) (int, string) {
	switch status {
	case backend.PublishStreamStatusNotFound:
		return http.StatusNotFound, http.StatusText(http.StatusNotFound)
	case backend.PublishStreamStatusPermissionDenied:
		return http.StatusForbidden, http.StatusText(http.StatusForbidden)
	default:
		log.Warn("unknown publish status", "status", status)
		return http.StatusInternalServerError, http.StatusText(http.StatusInternalServerError)
	}
}

// GetChannelHandler gives thread-safe access to the channel.
func (g *GrafanaLive) GetChannelHandler(user *models.SignedInUser, channel string) (models.ChannelHandler, live.Channel, error) {
	// Parse the identifier ${scope}/${namespace}/${path}
	addr, err := live.ParseChannel(channel)
	if err != nil {
		return nil, live.Channel{}, err
	}

	g.channelsMu.RLock()
	c, ok := g.channels[channel]
	g.channelsMu.RUnlock() // defer? but then you can't lock further down
	if ok {
		logger.Debug("Found cached channel handler", "channel", channel)
		return c, addr, nil
	}

	g.channelsMu.Lock()
	defer g.channelsMu.Unlock()
	c, ok = g.channels[channel] // may have filled in while locked
	if ok {
		logger.Debug("Found cached channel handler", "channel", channel)
		return c, addr, nil
	}

	getter, err := g.GetChannelHandlerFactory(user, addr.Scope, addr.Namespace)
	if err != nil {
		return nil, addr, fmt.Errorf("error getting channel handler factory: %w", err)
	}

	// First access will initialize.
	c, err = getter.GetHandlerForPath(addr.Path)
	if err != nil {
		return nil, addr, fmt.Errorf("error getting handler for path: %w", err)
	}

	logger.Info("Initialized channel handler", "channel", channel, "address", addr)
	g.channels[channel] = c
	return c, addr, nil
}

// GetChannelHandlerFactory gets a ChannelHandlerFactory for a namespace.
// It gives thread-safe access to the channel.
func (g *GrafanaLive) GetChannelHandlerFactory(user *models.SignedInUser, scope string, namespace string) (models.ChannelHandlerFactory, error) {
	switch scope {
	case live.ScopeGrafana:
		return g.handleGrafanaScope(user, namespace)
	case live.ScopePlugin:
		return g.handlePluginScope(user, namespace)
	case live.ScopeDatasource:
		return g.handleDatasourceScope(user, namespace)
	case live.ScopeStream:
		return g.handleStreamScope(user, namespace)
	default:
		return nil, fmt.Errorf("invalid scope: %q", scope)
	}
}

func (g *GrafanaLive) handleGrafanaScope(_ *models.SignedInUser, namespace string) (models.ChannelHandlerFactory, error) {
	if p, ok := g.GrafanaScope.Features[namespace]; ok {
		return p, nil
	}
	return nil, fmt.Errorf("unknown feature: %q", namespace)
}

func (g *GrafanaLive) handlePluginScope(_ *models.SignedInUser, namespace string) (models.ChannelHandlerFactory, error) {
	// Temporary hack until we have a more generic solution later on
	if namespace == "cloudwatch" {
		return &cloudwatch.LogQueryRunnerSupplier{
			Publisher: g.Publish,
			Service:   g.LogsService,
		}, nil
	}
	streamHandler, err := g.getStreamPlugin(namespace)
	if err != nil {
		return nil, fmt.Errorf("can't find stream plugin: %s", namespace)
	}
	return features.NewPluginRunner(
		namespace,
		"", // No instance uid for non-datasource plugins.
		g.runStreamManager,
		g.contextGetter,
		streamHandler,
	), nil
}

func (g *GrafanaLive) handleStreamScope(u *models.SignedInUser, namespace string) (models.ChannelHandlerFactory, error) {
	return g.ManagedStreamRunner.GetOrCreateStream(u.OrgId, live.ScopeStream, namespace)
}

func (g *GrafanaLive) handleDatasourceScope(user *models.SignedInUser, namespace string) (models.ChannelHandlerFactory, error) {
	ds, err := g.DataSourceCache.GetDatasourceByUID(namespace, user, false)
	if err != nil {
		return nil, fmt.Errorf("error getting datasource: %w", err)
	}
	streamHandler, err := g.getStreamPlugin(ds.Type)
	if err != nil {
		return nil, fmt.Errorf("can't find stream plugin: %s", ds.Type)
	}
	return features.NewPluginRunner(
		ds.Type,
		ds.Uid,
		g.runStreamManager,
		g.contextGetter,
		streamHandler,
	), nil
}

// Publish sends the data to the channel without checking permissions etc.
func (g *GrafanaLive) Publish(orgID int64, channel string, data []byte) error {
	_, err := g.node.Publish(orgchannel.PrependOrgID(orgID, channel), data)
	return err
}

// ClientCount returns the number of clients.
func (g *GrafanaLive) ClientCount(orgID int64, channel string) (int, error) {
	p, err := g.node.Presence(orgchannel.PrependOrgID(orgID, channel))
	if err != nil {
		return 0, err
	}
	return len(p.Presence), nil
}

func (g *GrafanaLive) HandleHTTPPublish(ctx *models.ReqContext, cmd dtos.LivePublishCmd) response.Response {
	addr, err := live.ParseChannel(cmd.Channel)
	if err != nil {
		return response.Error(http.StatusBadRequest, "invalid channel ID", nil)
	}

	logger.Debug("Publish API cmd", "user", ctx.SignedInUser.UserId, "channel", cmd.Channel)

	channelHandler, addr, err := g.GetChannelHandler(ctx.SignedInUser, cmd.Channel)
	if err != nil {
		logger.Error("Error getting channels handler", "error", err, "channel", cmd.Channel)
		return response.Error(http.StatusInternalServerError, http.StatusText(http.StatusInternalServerError), nil)
	}

	reply, status, err := channelHandler.OnPublish(ctx.Req.Context(), ctx.SignedInUser, models.PublishEvent{Channel: cmd.Channel, Path: addr.Path, Data: cmd.Data})
	if err != nil {
		logger.Error("Error calling OnPublish", "error", err, "channel", cmd.Channel)
		return response.Error(http.StatusInternalServerError, http.StatusText(http.StatusInternalServerError), nil)
	}
	if status != backend.PublishStreamStatusOK {
		code, text := publishStatusToHTTPError(status)
		return response.Error(code, text, nil)
	}
	if reply.Data != nil {
		_, err = g.node.Publish(cmd.Channel, cmd.Data)
		if err != nil {
			logger.Error("Error publish to channel", "error", err, "channel", cmd.Channel)
			return response.Error(http.StatusInternalServerError, http.StatusText(http.StatusInternalServerError), nil)
		}
	}
	logger.Debug("Publication successful", "user", ctx.SignedInUser.UserId, "channel", cmd.Channel)
	return response.JSON(http.StatusOK, dtos.LivePublishResponse{})
}

type streamChannelListResponse struct {
	Channels []*managedstream.ManagedChannel `json:"channels"`
}

// HandleListHTTP returns metadata so the UI can build a nice form
func (g *GrafanaLive) HandleListHTTP(c *models.ReqContext) response.Response {
	var channels []*managedstream.ManagedChannel
	var err error
	if g.IsHA() {
		channels, err = g.surveyCaller.CallManagedStreams(c.SignedInUser.OrgId)
	} else {
		channels, err = g.ManagedStreamRunner.GetManagedChannels(c.SignedInUser.OrgId)
	}
	if err != nil {
		return response.Error(http.StatusInternalServerError, http.StatusText(http.StatusInternalServerError), err)
	}
	info := streamChannelListResponse{
		Channels: channels,
	}
	return response.JSONStreaming(200, info)
}

// HandleInfoHTTP special http response for
func (g *GrafanaLive) HandleInfoHTTP(ctx *models.ReqContext) response.Response {
	path := ctx.Params("*")
	if path == "grafana/dashboards/gitops" {
		return response.JSON(200, util.DynMap{
			"active": g.GrafanaScope.Dashboards.HasGitOpsObserver(ctx.SignedInUser.OrgId),
		})
	}
	return response.JSONStreaming(404, util.DynMap{
		"message": "Info is not supported for this channel",
	})
}

// Write to the standard log15 logger
func handleLog(msg centrifuge.LogEntry) {
	arr := make([]interface{}, 0)
	for k, v := range msg.Fields {
		if v == nil {
			v = "<nil>"
		} else if v == "" {
			v = "<empty>"
		}
		arr = append(arr, k, v)
	}

	switch msg.Level {
	case centrifuge.LogLevelDebug:
		loggerCF.Debug(msg.Message, arr...)
	case centrifuge.LogLevelError:
		loggerCF.Error(msg.Message, arr...)
	case centrifuge.LogLevelInfo:
		loggerCF.Info(msg.Message, arr...)
	default:
		loggerCF.Debug(msg.Message, arr...)
	}
}<|MERGE_RESOLUTION|>--- conflicted
+++ resolved
@@ -47,15 +47,6 @@
 	loggerCF = log.New("live.centrifuge")
 )
 
-func NewGrafanaLive() *GrafanaLive {
-	return &GrafanaLive{
-		channels: make(map[string]models.ChannelHandler),
-		GrafanaScope: CoreGrafanaScope{
-			Features: make(map[string]models.ChannelHandlerFactory),
-		},
-	}
-}
-
 // CoreGrafanaScope list of core features
 type CoreGrafanaScope struct {
 	Features map[string]models.ChannelHandlerFactory
@@ -64,21 +55,20 @@
 	Dashboards models.DashboardActivityChannel
 }
 
-<<<<<<< HEAD
 // GrafanaLive manages live real-time connections to Grafana (over WebSocket at this moment).
 // The main concept here is Channel. Connections can subscribe to many channels. Each channel
 // can have different permissions and properties but once a connection subscribed to a channel
 // it starts receiving all messages published into this channel. Thus GrafanaLive is a PUB/SUB
 // server.
 type GrafanaLive struct {
-	PluginContextProvider *plugincontext.Provider  `inject:""`
-	Cfg                   *setting.Cfg             `inject:""`
-	RouteRegister         routing.RouteRegister    `inject:""`
-	LogsService           *cloudwatch.LogsService  `inject:""`
-	PluginManager         *manager.PluginManager   `inject:""`
-	CacheService          *localcache.CacheService `inject:""`
-	DatasourceCache       datasources.CacheService `inject:""`
-	SQLStore              *sqlstore.SQLStore       `inject:""`
+	PluginContextProvider *plugincontext.Provider
+	Cfg                   *setting.Cfg
+	RouteRegister         routing.RouteRegister
+	LogsService           *cloudwatch.LogsService
+	PluginManager         *manager.PluginManager
+	CacheService          *localcache.CacheService
+	DataSourceCache       datasources.CacheService
+	SQLStore              *sqlstore.SQLStore
 
 	node         *centrifuge.Node
 	surveyCaller *survey.Caller
@@ -102,33 +92,6 @@
 	storage          *database.Storage
 }
 
-func (g *GrafanaLive) getStreamPlugin(pluginID string) (backend.StreamHandler, error) {
-	plugin, ok := g.PluginManager.BackendPluginManager.Get(pluginID)
-	if !ok {
-		return nil, fmt.Errorf("plugin not found: %s", pluginID)
-	}
-	streamHandler, ok := plugin.(backend.StreamHandler)
-	if !ok {
-		return nil, fmt.Errorf("%s plugin does not implement StreamHandler: %#v", pluginID, plugin)
-	}
-	return streamHandler, nil
-}
-
-// AddMigration defines database migrations.
-// This is an implementation of registry.DatabaseMigrator.
-func (g *GrafanaLive) AddMigration(mg *migrator.Migrator) {
-	if g == nil || g.Cfg == nil || !g.Cfg.IsLiveConfigEnabled() {
-		return
-	}
-	database.AddLiveChannelMigrations(mg)
-}
-
-func (g *GrafanaLive) Run(ctx context.Context) error {
-	if g.runStreamManager != nil {
-		// Only run stream manager if GrafanaLive properly initialized.
-		_ = g.runStreamManager.Run(ctx)
-		return g.node.Shutdown(context.Background())
-=======
 func ProvideService(plugCtxProvider *plugincontext.Provider, cfg *setting.Cfg, routeRegister routing.RouteRegister,
 	logsService *cloudwatch.LogsService, pluginManager *manager.PluginManager, cacheService *localcache.CacheService,
 	dataSourceCache datasources.CacheService, sqlStore *sqlstore.SQLStore) (*GrafanaLive, error) {
@@ -145,7 +108,6 @@
 		GrafanaScope: CoreGrafanaScope{
 			Features: make(map[string]models.ChannelHandlerFactory),
 		},
->>>>>>> 82c038bd
 	}
 
 	logger.Debug("GrafanaLive initialization", "ha", g.IsHA())
@@ -243,7 +205,7 @@
 	if enabled := g.Cfg.FeatureToggles["live-pipeline"]; enabled {
 		g.Pipeline, err = pipeline.New(g.ManagedStreamRunner, g.node)
 		if err != nil {
-			return err
+			return nil, err
 		}
 	}
 
@@ -382,42 +344,6 @@
 	}, middleware.ReqOrgAdmin)
 
 	return g, nil
-}
-
-// GrafanaLive manages live real-time connections to Grafana (over WebSocket at this moment).
-// The main concept here is Channel. Connections can subscribe to many channels. Each channel
-// can have different permissions and properties but once a connection subscribed to a channel
-// it starts receiving all messages published into this channel. Thus GrafanaLive is a PUB/SUB
-// server.
-type GrafanaLive struct {
-	PluginContextProvider *plugincontext.Provider
-	Cfg                   *setting.Cfg
-	RouteRegister         routing.RouteRegister
-	LogsService           *cloudwatch.LogsService
-	PluginManager         *manager.PluginManager
-	CacheService          *localcache.CacheService
-	DataSourceCache       datasources.CacheService
-	SQLStore              *sqlstore.SQLStore
-
-	node         *centrifuge.Node
-	surveyCaller *survey.Caller
-
-	// Websocket handlers
-	websocketHandler     interface{}
-	pushWebsocketHandler interface{}
-
-	// Full channel handler
-	channels   map[string]models.ChannelHandler
-	channelsMu sync.RWMutex
-
-	// The core internal features
-	GrafanaScope CoreGrafanaScope
-
-	ManagedStreamRunner *managedstream.Runner
-
-	contextGetter    *liveplugin.ContextGetter
-	runStreamManager *runstream.Manager
-	storage          *database.Storage
 }
 
 func (g *GrafanaLive) getStreamPlugin(pluginID string) (backend.StreamHandler, error) {
