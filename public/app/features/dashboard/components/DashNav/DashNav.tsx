// Libaries
import React, { FC, PureComponent, ReactNode } from 'react';
import { connect, MapDispatchToProps } from 'react-redux';
// Utils & Services
import { playlistSrv } from 'app/features/playlist/PlaylistSrv';
// Components
import { DashNavTimeControls } from './DashNavTimeControls';
import { ButtonGroup, ModalsController, ToolbarButton } from '@grafana/ui';
import { locationUtil, textUtil } from '@grafana/data';
// State
import { updateTimeZoneForSession } from 'app/features/profile/state/reducers';
// Types
import { DashboardModel } from '../../state';
import { KioskMode, StoreState } from 'app/types';
import { ShareModal } from 'app/features/dashboard/components/ShareModal';
import { SaveDashboardModalProxy } from 'app/features/dashboard/components/SaveDashboard/SaveDashboardModalProxy';
import { locationService } from '@grafana/runtime';
import { toggleKioskMode } from 'app/core/navigation/kiosk';
import { getDashboardSrv } from '../../services/DashboardSrv';
import {
  GorillaDashNavTimeControls,
  GorillaPageToolbar,
  GorillaToolbarButton,
  GorillaDashNavButton,
  GorillaConfigToggler,
} from '../../gorilla/types';

export interface OwnProps {
  dashboard: DashboardModel;
  isFullscreen: boolean;
  kioskMode: KioskMode;
  hideTimePicker: boolean;
  folderTitle?: string;
  title: string;
  onAddPanel: () => void;
}

interface DispatchProps {
  updateTimeZoneForSession: typeof updateTimeZoneForSession;
}

interface DashNavButtonModel {
  show: (props: Props) => boolean;
  component: FC<Partial<Props>>;
  index?: number | 'end';
}

const customLeftActions: DashNavButtonModel[] = [];
const customRightActions: DashNavButtonModel[] = [];

export function addCustomLeftAction(content: DashNavButtonModel) {
  customLeftActions.push(content);
}

export function addCustomRightAction(content: DashNavButtonModel) {
  customRightActions.push(content);
}

type Props = OwnProps & DispatchProps;

class DashNav extends PureComponent<Props> {
  constructor(props: Props) {
    super(props);
  }

  onClose = () => {
    locationService.partial({ viewPanel: null });
  };

  onToggleTVMode = () => {
    toggleKioskMode();
  };

  onOpenSettings = () => {
    locationService.partial({ editview: 'settings' });
  };

  onStarDashboard = () => {
    const { dashboard } = this.props;
    const dashboardSrv = getDashboardSrv();

    dashboardSrv.starDashboard(dashboard.id, dashboard.meta.isStarred).then((newState: any) => {
      dashboard.meta.isStarred = newState;
      this.forceUpdate();
    });
  };

  onPlaylistPrev = () => {
    playlistSrv.prev();
  };

  onPlaylistNext = () => {
    playlistSrv.next();
  };

  onPlaylistStop = () => {
    playlistSrv.stop();
    this.forceUpdate();
  };

  addCustomContent(actions: DashNavButtonModel[], buttons: ReactNode[]) {
    actions.map((action, index) => {
      const Component = action.component;
      const element = <Component {...this.props} key={`button-custom-${index}`} />;
      typeof action.index === 'number' ? buttons.splice(action.index, 0, element) : buttons.push(element);
    });
  }

  isPlaylistRunning() {
    return playlistSrv.isPlaying;
  }

  renderLeftActionsButton() {
    const { dashboard, kioskMode } = this.props;
    const { canStar, canShare, isStarred } = dashboard.meta;
    const buttons: ReactNode[] = [];

    if (kioskMode !== KioskMode.Off || this.isPlaylistRunning()) {
      return [];
    }

    if (canStar) {
      buttons.push(
        <GorillaDashNavButton
          configPath="dashNav.starToggle"
          tooltip="Mark as favorite"
          icon={isStarred ? 'favorite' : 'star'}
          iconType={isStarred ? 'mono' : 'default'}
          iconSize="lg"
          onClick={this.onStarDashboard}
          key="button-star"
        />
      );
    }

    if (canShare) {
      buttons.push(
        <ModalsController key="button-share">
          {({ showModal, hideModal }) => (
            <GorillaDashNavButton
              configPath="dashNav.sharePanelToggle"
              tooltip="Share dashboard or panel"
              icon="share-alt"
              iconSize="lg"
              onClick={() => {
                showModal(ShareModal, {
                  dashboard,
                  onDismiss: hideModal,
                });
              }}
            />
          )}
        </ModalsController>
      );
    }

    this.addCustomContent(customLeftActions, buttons);
    return buttons;
  }

  renderPlaylistControls() {
    return (
      <ButtonGroup key="playlist-buttons">
        <ToolbarButton tooltip="Go to previous dashboard" icon="backward" onClick={this.onPlaylistPrev} narrow />
        <ToolbarButton onClick={this.onPlaylistStop}>Stop playlist</ToolbarButton>
        <ToolbarButton tooltip="Go to next dashboard" icon="forward" onClick={this.onPlaylistNext} narrow />
      </ButtonGroup>
    );
  }

  renderTimeControls() {
    const { dashboard, updateTimeZoneForSession, hideTimePicker } = this.props;

    if (hideTimePicker) {
      return null;
    }

    return (
      <DashNavTimeControls dashboard={dashboard} onChangeTimeZone={updateTimeZoneForSession} key="time-controls" />
    );
  }

  renderRightActionsButton() {
    const { dashboard, onAddPanel, isFullscreen } = this.props;
    const { canEdit, showSettings } = dashboard.meta;
    const { snapshot } = dashboard;
    const snapshotUrl = snapshot && snapshot.originalUrl;
    const buttons: ReactNode[] = [];
<<<<<<< HEAD
    const tvButton = (
      <GorillaConfigToggler>
        {(onToggle) => {
          return (
            <GorillaToolbarButton
              configPath="dashNav.tvToggle"
              tooltip="Cycle view mode"
              icon="monitor"
              onClick={onToggle}
              key="tv-button"
            />
          );
        }}
      </GorillaConfigToggler>
    );
=======
>>>>>>> 2c77608f

    if (this.isPlaylistRunning()) {
      return [this.renderPlaylistControls(), this.renderTimeControls()];
    }

    if (canEdit && !isFullscreen) {
      buttons.push(
        <GorillaToolbarButton
          configPath="dashNav.addPanelToggle"
          tooltip="Add panel"
          icon="panel-add"
          onClick={onAddPanel}
          key="button-panel-add"
        />
      );
      buttons.push(
        <ModalsController key="button-save">
          {({ showModal, hideModal }) => (
            <GorillaToolbarButton
              configPath="dashNav.saveDashboardToggle"
              tooltip="Save dashboard"
              icon="save"
              onClick={() => {
                showModal(SaveDashboardModalProxy, {
                  dashboard,
                  onDismiss: hideModal,
                });
              }}
            />
          )}
        </ModalsController>
      );
    }

    if (snapshotUrl) {
      buttons.push(
        <GorillaToolbarButton
          configPath="dashNav.snapshotToggle"
          tooltip="Open original dashboard"
          onClick={() => this.gotoSnapshotOrigin(snapshotUrl)}
          icon="link"
          key="button-snapshot"
        />
      );
    }

    if (showSettings) {
      buttons.push(
        <GorillaToolbarButton
          configPath="dashNav.dashboardSettingsToggle"
          tooltip="Dashboard settings"
          icon="cog"
          onClick={this.onOpenSettings}
          key="button-settings"
        />
      );
    }

    this.addCustomContent(customRightActions, buttons);

    buttons.push(
      <GorillaDashNavTimeControls
        dashboard={dashboard}
        onChangeTimeZone={updateTimeZoneForSession}
        key="time-controls"
      />
    );
    buttons.push(
      <GorillaToolbarButton
        configPath="dashNav.tvToggle"
        tooltip="Cycle view mode"
        icon="monitor"
        onClick={this.onToggleTVMode}
        key="tv-button"
      />
    );
    return buttons;
  }

  gotoSnapshotOrigin(snapshotUrl: string) {
    window.location.href = textUtil.sanitizeUrl(snapshotUrl);
  }

  render() {
    const { isFullscreen, title, folderTitle } = this.props;
    const onGoBack = isFullscreen ? this.onClose : undefined;

    const titleHref = locationUtil.updateSearchParams(window.location.href, '?search=open');
    const parentHref = locationUtil.updateSearchParams(window.location.href, '?search=open&folder=current');

    return (
      <GorillaPageToolbar
        pageIcon={isFullscreen ? undefined : 'apps'}
        title={title}
        parent={folderTitle}
        titleHref={titleHref}
        parentHref={parentHref}
        onGoBack={onGoBack}
        leftItems={this.renderLeftActionsButton()}
      >
        {this.renderRightActionsButton()}
      </GorillaPageToolbar>
    );
  }
}

const mapStateToProps = (state: StoreState) => ({});

const mapDispatchToProps: MapDispatchToProps<DispatchProps, OwnProps> = {
  updateTimeZoneForSession,
};

export default connect(mapStateToProps, mapDispatchToProps)(DashNav);<|MERGE_RESOLUTION|>--- conflicted
+++ resolved
@@ -186,24 +186,6 @@
     const { snapshot } = dashboard;
     const snapshotUrl = snapshot && snapshot.originalUrl;
     const buttons: ReactNode[] = [];
-<<<<<<< HEAD
-    const tvButton = (
-      <GorillaConfigToggler>
-        {(onToggle) => {
-          return (
-            <GorillaToolbarButton
-              configPath="dashNav.tvToggle"
-              tooltip="Cycle view mode"
-              icon="monitor"
-              onClick={onToggle}
-              key="tv-button"
-            />
-          );
-        }}
-      </GorillaConfigToggler>
-    );
-=======
->>>>>>> 2c77608f
 
     if (this.isPlaylistRunning()) {
       return [this.renderPlaylistControls(), this.renderTimeControls()];
@@ -272,13 +254,19 @@
       />
     );
     buttons.push(
-      <GorillaToolbarButton
-        configPath="dashNav.tvToggle"
-        tooltip="Cycle view mode"
-        icon="monitor"
-        onClick={this.onToggleTVMode}
-        key="tv-button"
-      />
+      <GorillaConfigToggler>
+        {(onToggle) => {
+          return (
+            <GorillaToolbarButton
+              configPath="dashNav.tvToggle"
+              tooltip="Cycle view mode"
+              icon="monitor"
+              onClick={onToggle}
+              key="tv-button"
+            />
+          );
+        }}
+      </GorillaConfigToggler>
     );
     return buttons;
   }
