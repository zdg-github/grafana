--- conflicted
+++ resolved
@@ -23,11 +23,6 @@
   describe('RBAC enabled', () => {
     beforeEach(enableRBAC);
     describe('Grafana rules', () => {
-<<<<<<< HEAD
-      it('Should allow editing when the user has the alert rule update permission and folder permissions', () => {
-        mockPermissions([AccessControlAction.AlertingRuleWrite]);
-        mockUseFolder({ canSave: true });
-=======
       // When RBAC is enabled we require only folder:read permission and apriopriate alerting permissions
 
       beforeEach(() => {
@@ -35,8 +30,7 @@
       });
 
       it('Should allow editing when the user has the alert rule update permission', () => {
-        mockPermissions([AccessControlAction.AlertingRuleUpdate]);
->>>>>>> b06235de
+        mockPermissions([AccessControlAction.AlertingRuleWrite]);
         const wrapper = getProviderWrapper();
 
         const { result } = renderHook(() => useIsRuleEditable('grafana', mockRulerGrafanaRule()), { wrapper });
@@ -75,13 +69,8 @@
         expect(result.current.isRemovable).toBe(false);
       });
 
-<<<<<<< HEAD
-      it('Should forbid editing and deleting when the user has aler rule permissions but does not have folder permissions', () => {
+      it('Should allow editing and deleting when the user has aler rule permissions but does not have folder canSave permission', () => {
         mockPermissions([AccessControlAction.AlertingRuleWrite, AccessControlAction.AlertingRuleDelete]);
-=======
-      it('Should allow editing and deleting when the user has aler rule permissions but does not have folder canSave permission', () => {
-        mockPermissions([AccessControlAction.AlertingRuleUpdate, AccessControlAction.AlertingRuleDelete]);
->>>>>>> b06235de
         mockUseFolder({ canSave: false });
         const wrapper = getProviderWrapper();
 
