import React, { FC } from 'react';

import { AlertState } from '@grafana/data';
import { GrafanaAlertState, GrafanaAlertStateWithReason, PromAlertingRuleState } from 'app/types/unified-alerting-dto';

import { alertStateToReadable, alertStateToState } from '../../utils/rules';
import { StateTag } from '../StateTag';
interface Props {
<<<<<<< HEAD
  state: PromAlertingRuleState | GrafanaAlertStateWithReason | AlertState;
  size?: 'md' | 'sm';
=======
  state: PromAlertingRuleState | GrafanaAlertState | GrafanaAlertStateWithReason | AlertState;
>>>>>>> e714d750
}

export const AlertStateTag: FC<Props> = ({ state, size = 'md' }) => (
  <StateTag state={alertStateToState(state)} size={size}>
    {alertStateToReadable(state)}
  </StateTag>
);<|MERGE_RESOLUTION|>--- conflicted
+++ resolved
@@ -6,12 +6,8 @@
 import { alertStateToReadable, alertStateToState } from '../../utils/rules';
 import { StateTag } from '../StateTag';
 interface Props {
-<<<<<<< HEAD
-  state: PromAlertingRuleState | GrafanaAlertStateWithReason | AlertState;
+  state: PromAlertingRuleState | GrafanaAlertState | GrafanaAlertStateWithReason | AlertState;
   size?: 'md' | 'sm';
-=======
-  state: PromAlertingRuleState | GrafanaAlertState | GrafanaAlertStateWithReason | AlertState;
->>>>>>> e714d750
 }
 
 export const AlertStateTag: FC<Props> = ({ state, size = 'md' }) => (
