--- conflicted
+++ resolved
@@ -9,36 +9,11 @@
 		<span class="highlight-word">{{contextSrv.user.orgName}}</span>
 	</div>
 
-<<<<<<< HEAD
 	<form name="ctrl.inviteForm">
 		<div class="gf-form-group">
 			<div class="gf-form max-width-30">
 				<span class="gf-form-label width-10">Email or Username</span>
 				<input type="text" ng-model="ctrl.invite.loginOrEmail" required class="gf-form-input" placeholder="email@test.com">
-=======
-		<form name="inviteForm">
-			<div class="gf-form-group">
-				<div class="gf-form-inline" ng-repeat="invite in invites">
-					<div class="gf-form max-width-21">
-						<span class="gf-form-label">Email or Username</span>
-						<input type="text" ng-model="invite.loginOrEmail" required class="gf-form-input" placeholder="email@test.com">
-					</div>
-					<div class="gf-form max-width-14">
-						<span class="gf-form-label">Name</span>
-						<input type="text" ng-model="invite.name" class="gf-form-input" placeholder="name (optional)">
-					</div>
-					<div class="gf-form max-width-10">
-						<span class="gf-form-label">Role</span>
-						<select ng-model="invite.role" class="gf-form-input" ng-options="f for f in ['Viewer', 'Editor', 'Admin']">
-						</select>
-					</div>
-					<div class="gf-form gf-size-auto">
-						<a class="gf-form-label pointer" tabindex="1" ng-click="removeInvite(invite)">
-							<i class="fa fa-remove"></i>
-						</a>
-					</div>
-				</div>
->>>>>>> 35106537
 			</div>
 			<div class="gf-form max-width-30">
 				<span class="gf-form-label width-10">Name</span>
@@ -46,7 +21,7 @@
 			</div>
 			<div class="gf-form max-width-30">
         <span class="gf-form-label width-10">Role</span>
-				<select ng-model="ctrl.invite.role" class="gf-form-input" ng-options="f for f in ['Viewer', 'Editor', 'Read Only Editor', 'Admin']">
+				<select ng-model="ctrl.invite.role" class="gf-form-input" ng-options="f for f in ['Viewer', 'Editor', 'Admin']">
 				</select>
 			</div>
 
