--- conflicted
+++ resolved
@@ -52,10 +52,7 @@
   showPaging: false,
   serviceAccountStateFilter: ServiceAccountStateFilter.All,
   apiKeysMigrated: false,
-<<<<<<< HEAD
-=======
   showApiKeysMigrationInfo: false,
->>>>>>> b2852205
 };
 
 interface ServiceAccountsFetched {
@@ -96,12 +93,9 @@
     },
     apiKeysMigrationStatusLoaded: (state, action): ServiceAccountsState => {
       return { ...state, apiKeysMigrated: action.payload };
-<<<<<<< HEAD
-=======
     },
     showApiKeysMigrationInfoLoaded: (state, action): ServiceAccountsState => {
       return { ...state, showApiKeysMigrationInfo: action.payload };
->>>>>>> b2852205
     },
     queryChanged: (state, action: PayloadAction<string>) => {
       return {
@@ -129,10 +123,7 @@
   acOptionsLoaded,
   builtInRolesLoaded,
   apiKeysMigrationStatusLoaded,
-<<<<<<< HEAD
-=======
   showApiKeysMigrationInfoLoaded,
->>>>>>> b2852205
   pageChanged,
   stateFilterChanged,
   queryChanged,
